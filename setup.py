#!/usr/bin/env python
#-*- coding: utf-8 -*-

import os
import sys
import subprocess
from functools import partial

from setuptools import setup, Extension
from numpy import get_include as get_numpy_include
from distutils.sysconfig import get_python_inc

try:
    from Cython.Build import cythonize
except ImportError:
    USE_CYTHON = False
else:
    USE_CYTHON = True

MAJOR = 0
MINOR = 5
MICRO = 0
ISRELEASED = False
VERSION = '%d.%d.%d' % (MAJOR, MINOR, MICRO)


# Return the git revision as a string
def git_version():
    def _minimal_ext_cmd(cmd):
        # construct minimal environment
        env = {}
        for k in ['SYSTEMROOT', 'PATH']:
            v = os.environ.get(k)
            if v is not None:
                env[k] = v
        # LANGUAGE is used on win32
        env['LANGUAGE'] = 'C'
        env['LANG'] = 'C'
        env['LC_ALL'] = 'C'
        out = subprocess.Popen(cmd, stdout=subprocess.PIPE,
                               env=env).communicate()[0]
        return out

    try:
        out = _minimal_ext_cmd(['git', 'rev-parse', 'HEAD'])
        GIT_REVISION = out.strip().decode('ascii')
    except OSError:
        GIT_REVISION = "Unknown"

    return GIT_REVISION


def get_version_info():
    # Adding the git rev number needs to be done inside
    # write_version_py(), otherwise the import of pywt.version messes
    # up the build under Python 3.
    FULLVERSION = VERSION
    if os.path.exists('.git'):
        GIT_REVISION = git_version()
    elif os.path.exists('pywt/version.py'):
        # must be a source distribution, use existing version file
        # load it as a separate module to not load pywt/__init__.py
        import imp
        version = imp.load_source('pywt.version', 'pywt/version.py')
        GIT_REVISION = version.git_revision
    else:
        GIT_REVISION = "Unknown"

    if not ISRELEASED:
        FULLVERSION += '.dev0+' + GIT_REVISION[:7]

    return FULLVERSION, GIT_REVISION


def write_version_py(filename='pywt/version.py'):
    cnt = """
# THIS FILE IS GENERATED FROM PYWAVELETS SETUP.PY
short_version = '%(version)s'
version = '%(version)s'
full_version = '%(full_version)s'
git_revision = '%(git_revision)s'
release = %(isrelease)s

if not release:
    version = full_version
"""
    FULLVERSION, GIT_REVISION = get_version_info()

    with open(filename, 'w') as a:
        a.write(cnt % {'version': VERSION,
                       'full_version': FULLVERSION,
                       'git_revision': GIT_REVISION,
                       'isrelease': str(ISRELEASED)})


# BEFORE importing distutils, remove MANIFEST. distutils doesn't properly
# update it when the contents of directories change.
if os.path.exists('MANIFEST'):
    os.remove('MANIFEST')


if sys.platform == "darwin":
    # Don't create resource files on OS X tar.
    os.environ["COPY_EXTENDED_ATTRIBUTES_DISABLE"] = "true"
    os.environ["COPYFILE_DISABLE"] = "true"


<<<<<<< HEAD
setup_args = {}


def generate_cython():
    cwd = os.path.abspath(os.path.dirname(__file__))
    print("Cythonizing sources")
    p = subprocess.call([sys.executable,
                          os.path.join(cwd, 'util', 'cythonize.py'),
                          'pywt'],
                         cwd=cwd)
    if p != 0:
        raise RuntimeError("Running cythonize failed!")


def configuration(parent_package='',top_path=None):
    from numpy.distutils.misc_util import Configuration
    config = Configuration(None, parent_package, top_path)
    config.set_options(ignore_setup_xxx_py=True,
                       assume_default_configuration=True,
                       delegate_options_to_subpackages=True,
                       quiet=True)

    config.add_subpackage('pywt')
    config.add_subpackage('pywt/data')
    config.add_data_files('pywt/data/*npz')
    config.add_data_files('pywt/data/*dat')
    config.add_data_files('pywt/data/*npy')

    config.get_version('pywt/version.py')
    return config


def setup_package():
=======
make_ext_path = partial(os.path.join, "pywt", "_extensions")

sources = ["c/common.c", "c/convolution.c", "c/wt.c", "c/wavelets.c"]
sources = list(map(make_ext_path, sources))
source_templates = ["c/convolution.template.c", "c/wt.template.c"]
source_templates = list(map(make_ext_path, source_templates))
headers = ["c/templating.h", "c/wavelets_coeffs.h",
            "c/common.h", "c/convolution.h", "c/wt.h", "c/wavelets.h"]
headers = list(map(make_ext_path, headers))
header_templates = ["c/convolution.template.h", "c/wt.template.h",
                    "c/wavelets_coeffs.template.h"]
header_templates = list(map(make_ext_path, header_templates))

cython_modules = ['_pywt', '_dwt', '_swt']
cython_sources = [('{0}.pyx' if USE_CYTHON else '{0}.c').format(module)
                  for module in cython_modules]

c_macros = [("PY_EXTENSION", None)]
cython_macros = []
cythonize_opts = {}
if os.environ.get("CYTHON_TRACE"):
    cythonize_opts['linetrace'] = True
    cython_macros.append(("CYTHON_TRACE_NOGIL", 1))

# By default C object files are rebuilt for every extension
# C files must be built once only for coverage to work
c_lib = ('c_wt', {'sources': sources,
                  'depends': source_templates + header_templates + headers,
                  'include_dirs': [make_ext_path("c"), get_python_inc()],
                  'macros': c_macros,})

ext_modules = [
    Extension('pywt._extensions.{0}'.format(module),
              sources=[make_ext_path(source)],
              # Doesn't automatically rebuild if library changes
              depends=c_lib[1]['sources'] + c_lib[1]['depends'],
              include_dirs=[make_ext_path("c"), get_numpy_include()],
              define_macros=c_macros + cython_macros,
              libraries=[c_lib[0]],)
    for module, source, in zip(cython_modules, cython_sources)
]
>>>>>>> 718a7b3b

if __name__ == '__main__':
    # Rewrite the version file everytime
    write_version_py()

    if USE_CYTHON:
        ext_modules = cythonize(ext_modules, compiler_directives=cythonize_opts)

    setup(
        name="PyWavelets",
        maintainer="The PyWavelets Developers",
        maintainer_email="http://groups.google.com/group/pywavelets",
        url="https://github.com/PyWavelets/pywt",
        download_url="https://github.com/PyWavelets/pywt/releases",
        license="MIT",
        description="PyWavelets, wavelet transform module",
        long_description="""\
        PyWavelets is a Python wavelet transforms module that includes:

        * 1D and 2D Forward and Inverse Discrete Wavelet Transform (DWT and IDWT)
        * 1D and 2D Stationary Wavelet Transform (Undecimated Wavelet Transform)
        * 1D and 2D Wavelet Packet decomposition and reconstruction
        * Computing Approximations of wavelet and scaling functions
        * Over seventy built-in wavelet filters and support for custom wavelets
        * Single and double precision calculations
        * Results compatibility with Matlab Wavelet Toolbox (tm)
        """,
        keywords=["wavelets", "wavelet transform", "DWT", "SWT", "scientific"],
        classifiers=[
            "Development Status :: 5 - Production/Stable",
            "Intended Audience :: Developers",
            "Intended Audience :: Education",
            "Intended Audience :: Science/Research",
            "License :: OSI Approved :: MIT License",
            "Operating System :: OS Independent",
            "Programming Language :: C",
            "Programming Language :: Python",
            "Programming Language :: Python :: 3",
            "Programming Language :: Python :: 2.6",
            "Programming Language :: Python :: 2.7",
            "Programming Language :: Python :: 3.3",
            "Programming Language :: Python :: 3.4",
            "Programming Language :: Python :: 3.5",
            "Topic :: Software Development :: Libraries :: Python Modules"
        ],
        platforms=["Windows", "Linux", "Solaris", "Mac OS-X", "Unix"],
        version=get_version_info()[0],

        packages=['pywt', 'pywt._extensions', 'pywt.data'],
        package_data={'pywt.data': ['*.npy', '*.npz']},
        ext_modules=ext_modules,
        libraries=[c_lib],
        test_suite='nose.collector',

        # A function is imported in setup.py, so not really useful
        install_requires=["numpy"],
    )<|MERGE_RESOLUTION|>--- conflicted
+++ resolved
@@ -105,55 +105,20 @@
     os.environ["COPYFILE_DISABLE"] = "true"
 
 
-<<<<<<< HEAD
-setup_args = {}
-
-
-def generate_cython():
-    cwd = os.path.abspath(os.path.dirname(__file__))
-    print("Cythonizing sources")
-    p = subprocess.call([sys.executable,
-                          os.path.join(cwd, 'util', 'cythonize.py'),
-                          'pywt'],
-                         cwd=cwd)
-    if p != 0:
-        raise RuntimeError("Running cythonize failed!")
-
-
-def configuration(parent_package='',top_path=None):
-    from numpy.distutils.misc_util import Configuration
-    config = Configuration(None, parent_package, top_path)
-    config.set_options(ignore_setup_xxx_py=True,
-                       assume_default_configuration=True,
-                       delegate_options_to_subpackages=True,
-                       quiet=True)
-
-    config.add_subpackage('pywt')
-    config.add_subpackage('pywt/data')
-    config.add_data_files('pywt/data/*npz')
-    config.add_data_files('pywt/data/*dat')
-    config.add_data_files('pywt/data/*npy')
-
-    config.get_version('pywt/version.py')
-    return config
-
-
-def setup_package():
-=======
 make_ext_path = partial(os.path.join, "pywt", "_extensions")
 
-sources = ["c/common.c", "c/convolution.c", "c/wt.c", "c/wavelets.c"]
+sources = ["c/common.c", "c/convolution.c", "c/wt.c", "c/wavelets.c", "c/cwt.c"]
 sources = list(map(make_ext_path, sources))
-source_templates = ["c/convolution.template.c", "c/wt.template.c"]
+source_templates = ["c/convolution.template.c", "c/wt.template.c", "c/cwt.template.c"]
 source_templates = list(map(make_ext_path, source_templates))
 headers = ["c/templating.h", "c/wavelets_coeffs.h",
-            "c/common.h", "c/convolution.h", "c/wt.h", "c/wavelets.h"]
+            "c/common.h", "c/convolution.h", "c/wt.h", "c/wavelets.h", "c/cwt.h"]
 headers = list(map(make_ext_path, headers))
 header_templates = ["c/convolution.template.h", "c/wt.template.h",
-                    "c/wavelets_coeffs.template.h"]
+                    "c/wavelets_coeffs.template.h", "c/cwt.template.h"]
 header_templates = list(map(make_ext_path, header_templates))
 
-cython_modules = ['_pywt', '_dwt', '_swt']
+cython_modules = ['_pywt', '_dwt', '_swt', '_cwt']
 cython_sources = [('{0}.pyx' if USE_CYTHON else '{0}.c').format(module)
                   for module in cython_modules]
 
@@ -166,7 +131,7 @@
 
 # By default C object files are rebuilt for every extension
 # C files must be built once only for coverage to work
-c_lib = ('c_wt', {'sources': sources,
+c_lib = ('c_wt',{'sources': sources,
                   'depends': source_templates + header_templates + headers,
                   'include_dirs': [make_ext_path("c"), get_python_inc()],
                   'macros': c_macros,})
@@ -181,7 +146,6 @@
               libraries=[c_lib[0]],)
     for module, source, in zip(cython_modules, cython_sources)
 ]
->>>>>>> 718a7b3b
 
 if __name__ == '__main__':
     # Rewrite the version file everytime
@@ -209,7 +173,7 @@
         * Single and double precision calculations
         * Results compatibility with Matlab Wavelet Toolbox (tm)
         """,
-        keywords=["wavelets", "wavelet transform", "DWT", "SWT", "scientific"],
+        keywords=["wavelets", "wavelet transform", "DWT", "SWT", "CWT", "scientific"],
         classifiers=[
             "Development Status :: 5 - Production/Stable",
             "Intended Audience :: Developers",
@@ -231,7 +195,7 @@
         version=get_version_info()[0],
 
         packages=['pywt', 'pywt._extensions', 'pywt.data'],
-        package_data={'pywt.data': ['*.npy', '*.npz']},
+        package_data={'pywt.data': ['*.npy', '*.npz','*.dat']},
         ext_modules=ext_modules,
         libraries=[c_lib],
         test_suite='nose.collector',
