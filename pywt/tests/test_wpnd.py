#!/usr/bin/env python

from __future__ import division, print_function, absolute_import

from itertools import product
from functools import reduce
import operator
import numpy as np
from numpy.testing import (run_module_suite, assert_allclose, assert_,
                           assert_raises, assert_equal)

import pywt


def _wavedecn_keys(ndim, level):
    # return wavelet packet keys corresponding to a wavedecn decomposition
    from itertools import product
    approx = ''
    coeffs = {}
    for lev in range(level):
        for k in product('ad', repeat=ndim):
            k = ''.join(k)
            coeffs[approx + k] = None
        approx = 'a' * (ndim * (lev + 1))
        if lev < level - 1:
            coeffs.pop(approx)
    return list(coeffs.keys())


def test_traversing_tree_nd():
    x = np.array([[1, 2, 3, 4, 5, 6, 7, 8]] * 8, dtype=np.float64)
    wp = pywt.WaveletPacketND(data=x, wavelet='db1', mode='symmetric')

    assert_(np.all(wp.data == x))
    assert_(wp.path == '')
    assert_(wp.level == 0)
    assert_(wp.maxlevel == 3)

    assert_allclose(wp['aa'].data, np.array([[3., 7., 11., 15.]] * 4),
                    rtol=1e-12)
    assert_allclose(wp['da'].data, np.zeros((4, 4)), rtol=1e-12, atol=1e-14)
    assert_allclose(wp['ad'].data, -np.ones((4, 4)), rtol=1e-12, atol=1e-14)
    assert_allclose(wp['dd'].data, np.zeros((4, 4)), rtol=1e-12, atol=1e-14)

    assert_allclose(wp['aa'*2].data, np.array([[10., 26.]] * 2), rtol=1e-12)

    assert_(wp['aa']['aa'].data is wp['aa'*2].data)
    assert_allclose(wp['aa'*3].data, np.array([[36.]]), rtol=1e-12)

    assert_raises(IndexError, lambda: wp['aa'*(wp.maxlevel+1)])
    assert_raises(ValueError, lambda: wp['f'])


def test_accessing_node_atributes_nd():
    x = np.array([[1, 2, 3, 4, 5, 6, 7, 8]] * 8, dtype=np.float64)
    wp = pywt.WaveletPacketND(data=x, wavelet='db1', mode='symmetric')

    assert_allclose(wp['aa'+'ad'].data, np.zeros((2, 2)) - 4, rtol=1e-12)
    assert_(wp['aa'+'ad'].path == 'aa'+'ad')
    assert_(wp['aa'+'ad'].node_name == 'ad')
    assert_(wp['aa'+'ad'].parent.path == 'aa')

    assert_allclose(wp['aa'+'ad'].parent.data,
                    np.array([[3., 7., 11., 15.]] * 4), rtol=1e-12)
    assert_(wp['aa'+'ad'].level == 2)
    assert_(wp['aa'+'ad'].maxlevel == 3)
    assert_(wp['aa'+'ad'].mode == 'symmetric')


def test_collecting_nodes_nd():
    x = np.array([[1, 2, 3, 4, 5, 6, 7, 8]] * 8, dtype=np.float64)
    wp = pywt.WaveletPacketND(data=x, wavelet='db1', mode='symmetric')

    assert_(len(wp.get_level(0)) == 1)
    assert_(wp.get_level(0)[0].path == '')

    # First level
    assert_(len(wp.get_level(1)) == 4)
    assert_(
        [node.path for node in wp.get_level(1)] == ['aa', 'ad', 'da', 'dd'])

    # Second and third levels
    for lev in [2, 3]:
        assert_(len(wp.get_level(lev)) == (2**x.ndim)**lev)
        paths = [node.path for node in wp.get_level(lev)]
        expected_paths = [
            reduce(operator.add, p) for
            p in sorted(product(['aa', 'ad', 'da', 'dd'], repeat=lev))]
        assert_(paths == expected_paths)


def test_data_reconstruction_delete_nodes_nd():
    x = np.array([[1, 2, 3, 4, 5, 6, 7, 8]] * 8, dtype=np.float64)
    wp = pywt.WaveletPacketND(data=x, wavelet='db1', mode='symmetric')

    # The user must supply either data or axes
    assert_raises(ValueError, pywt.WaveletPacketND, data=None, wavelet='db1',
                  axes=None)

    new_wp = pywt.WaveletPacketND(data=None, wavelet='db1', mode='symmetric',
                                  axes=range(x.ndim))

    new_wp['ad'+'da'] = wp['ad'+'da'].data
    new_wp['ad'*2] = wp['ad'+'da'].data
    new_wp['ad'+'dd'] = np.zeros((2, 2), dtype=np.float64)
    new_wp['aa'] = [[3.0, 7.0, 11.0, 15.0]] * 4
    new_wp['dd'] = np.zeros((4, 4), dtype=np.float64)
    new_wp['da'] = wp['da']       # all zeros

    assert_allclose(new_wp.reconstruct(update=False),
                    np.array([[1.5, 1.5, 3.5, 3.5, 5.5, 5.5, 7.5, 7.5]] * 8),
                    rtol=1e-12)

    new_wp['ad'+'aa'] = wp['ad'+'aa'].data
    assert_allclose(new_wp.reconstruct(update=False), x, rtol=1e-12)

    del(new_wp['ad'+'aa'])
    # TypeError on accessing deleted node
    assert_raises(TypeError, lambda: new_wp['ad'+'aa'])

    new_wp['ad'+'aa'] = wp['ad'+'aa'].data
    assert_(new_wp.data is None)

    assert_allclose(new_wp.reconstruct(update=True), x, rtol=1e-12)
    assert_allclose(new_wp.data, x, rtol=1e-12)

    # TODO: decompose=True


def test_wavelet_packet_dtypes():
    shape = (16, 8, 8)
    for dtype in [np.float32, np.float64, np.complex64, np.complex128]:
        x = np.random.randn(*shape).astype(dtype)
        if np.iscomplexobj(x):
            x = x + 1j*np.random.randn(*shape).astype(x.real.dtype)
        wp = pywt.WaveletPacketND(data=x, wavelet='db1', mode='symmetric')
        # no unnecessary copy made
        assert_(wp.data is x)

        # full decomposition
        wp.get_level(wp.maxlevel)

<<<<<<< HEAD
        # recontsruction from coefficients should preserve dtype
=======
        # reconstruction from coefficients should preserve dtype
>>>>>>> 2ef4a333
        r = wp.reconstruct(False)
        assert_equal(r.dtype, x.dtype)
        assert_allclose(r, x, atol=1e-6, rtol=1e-6)


def test_wavelet_packet_axes():
    rstate = np.random.RandomState(0)
    shape = (32, 16, 8)
    x = rstate.standard_normal(shape)
    for axes in [(0, 1), 1, (-3, -2, -1), (0, 2), (1, )]:
        wp = pywt.WaveletPacketND(data=x, wavelet='db1', mode='symmetric',
                                  axes=axes)

        # partial decomposition
        nodes = wp.get_level(1)
        # size along the transformed axes has changed
        for ax2 in range(x.ndim):
            if ax2 in tuple(np.atleast_1d(axes) % x.ndim):
                nodes[0].data.shape[ax2] < x.shape[ax2]
            else:
                nodes[0].data.shape[ax2] == x.shape[ax2]

        # recontsruction from coefficients should preserve dtype
        r = wp.reconstruct(False)
        assert_equal(r.dtype, x.dtype)
        assert_allclose(r, x, atol=1e-12, rtol=1e-12)

    # must have non-duplicate axes
    assert_raises(ValueError, pywt.WaveletPacketND, data=x, wavelet='db1',
                  axes=(0, 0))



def test_trim_leaf_nodes_nd():
    """Test pruning of a decomposition down to a specified set of keys."""
    atol = rtol = 1e-12
    x = np.random.randn(16, 16, 16)
    wp = pywt.WaveletPacketND(x, 'db2', mode='periodization')
    level = 2
    wp.get_level(level)
    leaf_names = [n.path for n in wp.get_leaf_nodes(decompose=False)]

    # wavedecn has fewer nodes than a full wavelet packet decomposition
    dwt_leaf_names = _wavedecn_keys(x.ndim, level)
    assert_(len(dwt_leaf_names) < len(leaf_names))

    # trim the decomposition to match the DWT
    wp.trim_nodes(leaf_names=dwt_leaf_names)

    # verify that the leaf nodes now match those used during trimming
    trimmed_leaf_names = [n.path for n in wp.get_leaf_nodes(decompose=False)]
    assert_equal(sorted(trimmed_leaf_names),
                 sorted(dwt_leaf_names))
    # verify perfect reconstruction from this modified basis
    r = wp.reconstruct()
    assert_allclose(x, r, atol=atol, rtol=rtol)


if __name__ == '__main__':
    run_module_suite()<|MERGE_RESOLUTION|>--- conflicted
+++ resolved
@@ -140,11 +140,7 @@
         # full decomposition
         wp.get_level(wp.maxlevel)
 
-<<<<<<< HEAD
-        # recontsruction from coefficients should preserve dtype
-=======
         # reconstruction from coefficients should preserve dtype
->>>>>>> 2ef4a333
         r = wp.reconstruct(False)
         assert_equal(r.dtype, x.dtype)
         assert_allclose(r, x, atol=1e-6, rtol=1e-6)
