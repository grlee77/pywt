--- conflicted
+++ resolved
@@ -37,7 +37,7 @@
     /* Wavelet properties */
     int vanishing_moments_psi;
     int vanishing_moments_phi;
-    index_t support_width;
+    pywt_index_t support_width;
 
     SYMMETRY symmetry;
 
@@ -67,14 +67,6 @@
     float* rec_lo_float;
     size_t dec_len;   /* length of decomposition filter */
     size_t rec_len;   /* length of reconstruction filter */
-
-<<<<<<< HEAD
-=======
-    /* Wavelet properties */
-    int vanishing_moments_psi;
-    int vanishing_moments_phi;
-    pywt_index_t support_width;
->>>>>>> e47c9f9d
 
 } DiscreteWavelet;
 
