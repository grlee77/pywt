/* Copyright (c) 2006-2012 Filip Wasilewski <http://en.ig.ma/> */
/* See COPYING for license details. */

#include "templating.h"

#ifndef TYPE
#error TYPE must be defined here.
#else

#include "wt.h"

#if defined _MSC_VER
#define restrict __restrict
#elif defined __GNUC__
#define restrict __restrict__
#endif

/* Decomposition of input with lowpass filter */

int CAT(TYPE, _downcoef_axis)(const TYPE * const restrict input, const ArrayInfo input_info,
                              TYPE * const restrict output, const ArrayInfo output_info,
                              const DiscreteWavelet * const restrict wavelet, const size_t axis,
                              const Coefficient coef, const MODE mode){
    size_t i;
    size_t num_loops = 1;
    TYPE * temp_input = NULL, * temp_output = NULL;

    // These are boolean values, but MSVC does not have <stdbool.h>
    int make_temp_input, make_temp_output;

    if (input_info.ndim != output_info.ndim)
        return 1;
    if (axis >= input_info.ndim)
        return 1;

    for (i = 0; i < input_info.ndim; ++i){
        if (i == axis){
            if (dwt_buffer_length(input_info.shape[i], wavelet->dec_len, mode)
                != output_info.shape[i])
                return 1;
        } else {
            if (input_info.shape[i] != output_info.shape[i])
                return 1;
        }
    }

    make_temp_input = input_info.strides[axis] != sizeof(TYPE);
    make_temp_output = output_info.strides[axis] != sizeof(TYPE);
    if (make_temp_input)
        if ((temp_input = malloc(input_info.shape[axis] * sizeof(TYPE))) == NULL)
            goto cleanup;
    if (make_temp_output)
        if ((temp_output = malloc(output_info.shape[axis] * sizeof(TYPE))) == NULL)
            goto cleanup;

    for (i = 0; i < output_info.ndim; ++i){
        if (i != axis)
            num_loops *= output_info.shape[i];
    }

    for (i = 0; i < num_loops; ++i){
        size_t j;
        size_t input_offset = 0, output_offset = 0;
        const TYPE * input_row;
        TYPE * output_row;

        // Calculate offset into linear buffer
        {
            size_t reduced_idx = i;
            for (j = 0; j < output_info.ndim; ++j){
                size_t j_rev = output_info.ndim - 1 - j;
                if (j_rev != axis){
                    size_t axis_idx = reduced_idx % output_info.shape[j_rev];
                    reduced_idx /= output_info.shape[j_rev];

                    input_offset += (axis_idx * input_info.strides[j_rev]);
                    output_offset += (axis_idx * output_info.strides[j_rev]);
                }
            }
        }

        // Copy to temporary input if necessary
        if (make_temp_input)
            for (j = 0; j < input_info.shape[axis]; ++j)
                // Offsets are byte offsets, to need to cast to char and back
                temp_input[j] = *(TYPE *)(((char *) input) + input_offset
                                          + j * input_info.strides[axis]);

        // Select temporary or direct output and input
        input_row = make_temp_input ? temp_input
            : (const TYPE *)((const char *) input + input_offset);
        output_row = make_temp_output ? temp_output
            : (TYPE *)((char *) output + output_offset);

        // Apply along axis
        switch (coef){
        case COEF_APPROX:
            CAT(TYPE, _dec_a)(input_row, input_info.shape[axis], wavelet,
                              output_row, output_info.shape[axis], mode);
            break;
        case COEF_DETAIL:
            CAT(TYPE, _dec_d)(input_row, input_info.shape[axis], wavelet,
                              output_row, output_info.shape[axis], mode);
            break;
        }

        // Copy from temporary output if necessary
        if (make_temp_output)
            for (j = 0; j < output_info.shape[axis]; ++j)
                // Offsets are byte offsets, to need to cast to char and back
                *(TYPE *)((char *) output + output_offset
                          + j * output_info.strides[axis]) = output_row[j];
    }

    free(temp_input);
    free(temp_output);
    return 0;

 cleanup:
    free(temp_input);
    free(temp_output);
    return 2;
}


int CAT(TYPE, _idwt_axis)(const TYPE * const restrict coefs_a, const ArrayInfo * const a_info,
                          const TYPE * const restrict coefs_d, const ArrayInfo * const d_info,
                          TYPE * const restrict output, const ArrayInfo output_info,
                          const DiscreteWavelet * const restrict wavelet,
                          const size_t axis, const MODE mode){
    size_t i;
    size_t num_loops = 1;
    TYPE * temp_coefs_a = NULL, * temp_coefs_d = NULL, * temp_output = NULL;

    // These are boolean values, but MSVC does not have <stdbool.h>
    int make_temp_coefs_a, make_temp_coefs_d, make_temp_output;
    int have_a = ((coefs_a != NULL) && (a_info != NULL));
    int have_d = ((coefs_d != NULL) && (d_info != NULL));


    if (!have_a && !have_d)
        return 3;

    if ((have_a && (a_info->ndim != output_info.ndim)) ||
        (have_d && (d_info->ndim != output_info.ndim)))
        return 1;
    if (axis >= output_info.ndim)
        return 1;

    for (i = 0; i < output_info.ndim; ++i){
        if (i == axis){
            size_t input_shape;
            if (have_a && have_d &&
                (d_info->shape[i] != a_info->shape[i]))
                return 1;
            input_shape = have_a ? a_info->shape[i] : d_info->shape[i];

            /* TODO: reconstruction_buffer_length should take a & d shapes
             *       - for odd output_len, d_len == (a_len - 1)
             */
            if (idwt_buffer_length(input_shape, wavelet->rec_len, mode)
                != output_info.shape[i])
                return 1;
        } else {
            if ((have_a && (a_info->shape[i] != output_info.shape[i])) ||
                (have_d && (d_info->shape[i] != output_info.shape[i])))
                return 1;
        }
    }

    make_temp_coefs_a = have_a && a_info->strides[axis] != sizeof(TYPE);
    make_temp_coefs_d = have_d && d_info->strides[axis] != sizeof(TYPE);
    make_temp_output = output_info.strides[axis] != sizeof(TYPE);
    if (make_temp_coefs_a)
        if ((temp_coefs_a = malloc(a_info->shape[axis] * sizeof(TYPE))) == NULL)
            goto cleanup;
    if (make_temp_coefs_d)
        if ((temp_coefs_d = malloc(d_info->shape[axis] * sizeof(TYPE))) == NULL)
            goto cleanup;
    if (make_temp_output)
        if ((temp_output = malloc(output_info.shape[axis] * sizeof(TYPE))) == NULL)
            goto cleanup;

    for (i = 0; i < output_info.ndim; ++i){
        if (i != axis)
            num_loops *= output_info.shape[i];
    }

    for (i = 0; i < num_loops; ++i){
        size_t j;
        size_t a_offset = 0, d_offset = 0, output_offset = 0;
        TYPE * output_row;

        // Calculate offset into linear buffer
        {
            size_t reduced_idx = i;
            for (j = 0; j < output_info.ndim; ++j){
                size_t j_rev = output_info.ndim - 1 - j;
                if (j_rev != axis){
                    size_t axis_idx = reduced_idx % output_info.shape[j_rev];
                    reduced_idx /= output_info.shape[j_rev];

                    if (have_a)
                        a_offset += (axis_idx * a_info->strides[j_rev]);
                    if (have_d)
                        d_offset += (axis_idx * d_info->strides[j_rev]);
                    output_offset += (axis_idx * output_info.strides[j_rev]);
                }
            }
        }

        // Copy to temporary input if necessary
        if (make_temp_coefs_a)
            for (j = 0; j < a_info->shape[axis]; ++j)
                // Offsets are byte offsets, to need to cast to char and back
                temp_coefs_a[j] = *(TYPE *)((char *) coefs_a + a_offset
                                            + j * a_info->strides[axis]);
        if (make_temp_coefs_d)
            for (j = 0; j < d_info->shape[axis]; ++j)
                // Offsets are byte offsets, to need to cast to char and back
                temp_coefs_d[j] = *(TYPE *)((char *) coefs_d + d_offset
                                            + j * d_info->strides[axis]);

        // Select temporary or direct output
        output_row = make_temp_output ? temp_output
            : (TYPE *)((char *) output + output_offset);

        // upsampling_convolution adds to input, so zero
        memset(output_row, 0, output_info.shape[axis] * sizeof(TYPE));

        if (have_a){
            // Pointer arithmetic on NULL is undefined
            const TYPE * a_row = make_temp_coefs_a ? temp_coefs_a
                : (const TYPE *)((const char *) coefs_a + a_offset);
            CAT(TYPE, _upsampling_convolution_valid_sf)
                (a_row, a_info->shape[axis],
                 wavelet->CAT(rec_lo_, TYPE), wavelet->rec_len,
                 output_row, output_info.shape[axis],
                 mode);
        }
        if (have_d){
            // Pointer arithmetic on NULL is undefined
            const TYPE * d_row = make_temp_coefs_d ? temp_coefs_d
                : (const TYPE *)((const char *) coefs_d + d_offset);
            CAT(TYPE, _upsampling_convolution_valid_sf)
                (d_row, d_info->shape[axis],
                 wavelet->CAT(rec_hi_, TYPE), wavelet->rec_len,
                 output_row, output_info.shape[axis],
                 mode);
        }

        // Copy from temporary output if necessary
        if (make_temp_output)
            for (j = 0; j < output_info.shape[axis]; ++j)
                // Offsets are byte offsets, to need to cast to char and back
                *(TYPE *)((char *) output + output_offset
                          + j * output_info.strides[axis]) = output_row[j];
    }

    free(temp_coefs_a);
    free(temp_coefs_d);
    free(temp_output);
    return 0;

 cleanup:
    free(temp_coefs_a);
    free(temp_coefs_d);
    free(temp_output);
    return 2;
}


int CAT(TYPE, _dec_a)(const TYPE * const restrict input, const size_t input_len,
                      const DiscreteWavelet * const restrict wavelet,
                      TYPE * const restrict output, const size_t output_len,
                      const MODE mode){

    /* check output length */
    if(output_len != dwt_buffer_length(input_len, wavelet->dec_len, mode)){
        return -1;
    }

    return CAT(TYPE, _downsampling_convolution)(input, input_len,
                                                wavelet->CAT(dec_lo_, TYPE),
                                                wavelet->dec_len, output,
                                                2, mode);
}


/* Decomposition of input with highpass filter */

int CAT(TYPE, _dec_d)(const TYPE * const restrict input, const size_t input_len,
                      const DiscreteWavelet * const restrict wavelet,
                      TYPE * const restrict output, const size_t output_len,
                      const MODE mode){

    /* check output length */
    if(output_len != dwt_buffer_length(input_len, wavelet->dec_len, mode))
        return -1;

    return CAT(TYPE, _downsampling_convolution)(input, input_len,
                                                wavelet->CAT(dec_hi_, TYPE),
                                                wavelet->dec_len, output,
                                                2, mode);
}


/* Direct reconstruction with lowpass reconstruction filter */

int CAT(TYPE, _rec_a)(const TYPE * const restrict coeffs_a, const size_t coeffs_len,
                      const DiscreteWavelet * const restrict wavelet,
                      TYPE * const restrict output, const size_t output_len){

    /* check output length */
    if(output_len != reconstruction_buffer_length(coeffs_len, wavelet->rec_len))
        return -1;

    return CAT(TYPE, _upsampling_convolution_full)(coeffs_a, coeffs_len,
                                                   wavelet->CAT(rec_lo_, TYPE),
                                                   wavelet->rec_len, output,
                                                   output_len);
}


/* Direct reconstruction with highpass reconstruction filter */

int CAT(TYPE, _rec_d)(const TYPE * const restrict coeffs_d, const size_t coeffs_len,
                      const DiscreteWavelet * const restrict wavelet,
                      TYPE * const restrict output, const size_t output_len){

    /* check for output length */
    if(output_len != reconstruction_buffer_length(coeffs_len, wavelet->rec_len))
        return -1;

    return CAT(TYPE, _upsampling_convolution_full)(coeffs_d, coeffs_len,
                                                   wavelet->CAT(rec_hi_, TYPE),
                                                   wavelet->rec_len, output,
                                                   output_len);
}


/*
 * IDWT reconstruction from approximation and detail coeffs, either of which may
 * be NULL.
 *
 * Requires zero-filled output buffer.
 */
int CAT(TYPE, _idwt)(const TYPE * const restrict coeffs_a, const size_t coeffs_a_len,
                     const TYPE * const restrict coeffs_d, const size_t coeffs_d_len,
                     TYPE * const restrict output, const size_t output_len,
                     const DiscreteWavelet * const restrict wavelet, const MODE mode){
    size_t input_len;
    if(coeffs_a != NULL && coeffs_d != NULL){
        if(coeffs_a_len != coeffs_d_len)
            goto error;
        input_len = coeffs_a_len;
    } else if(coeffs_a != NULL){
        input_len  = coeffs_a_len;
    } else if (coeffs_d != NULL){
        input_len = coeffs_d_len;
    } else {
        goto error;
    }

    /* check output size */
    if(output_len != idwt_buffer_length(input_len, wavelet->rec_len, mode))
        goto error;

    /*
     * Set output to zero (this can be omitted if output array is already
     * cleared) memset(output, 0, output_len * sizeof(TYPE));
     */

    /* reconstruct approximation coeffs with lowpass reconstruction filter */
    if(coeffs_a){
        if(CAT(TYPE, _upsampling_convolution_valid_sf)(coeffs_a, input_len,
                                                  wavelet->CAT(rec_lo_, TYPE),
                                                  wavelet->rec_len, output,
                                                  output_len, mode) < 0){
            goto error;
        }
    }
    /*
     * Add reconstruction of details coeffs performed with highpass
     * reconstruction filter.
     */
    if(coeffs_d){
        if(CAT(TYPE, _upsampling_convolution_valid_sf)(coeffs_d, input_len,
                                                  wavelet->CAT(rec_hi_, TYPE),
                                                  wavelet->rec_len, output,
                                                  output_len, mode) < 0){
            goto error;
        }
    }

    return 0;

    error:
        return -1;
}

/* basic SWT step (TODO: optimize) */
int CAT(TYPE, _swt_)(TYPE input[], pywt_index_t input_len,
                     const TYPE filter[], pywt_index_t filter_len,
                     TYPE output[], pywt_index_t output_len, int level){

    TYPE * e_filter;
    pywt_index_t i, e_filter_len;
    int ret;

    if(level < 1)
        return -1;

    if(level > swt_max_level(input_len))
        return -2;

    if(output_len != swt_buffer_length(input_len))
        return -1;

    /* TODO: quick hack, optimize */
    if(level > 1){
        /* allocate filter first */
        e_filter_len = filter_len << (level-1);
        e_filter = wtcalloc(e_filter_len, sizeof(TYPE));
        if(e_filter == NULL)
            return -1;

        /* compute upsampled filter values */
        for(i = 0; i < filter_len; ++i){
            e_filter[i << (level-1)] = filter[i];
        }
        ret = CAT(TYPE, _downsampling_convolution)(input, input_len, e_filter,
                                                   e_filter_len, output, 1,
                                                   MODE_PERIODIZATION);
        wtfree(e_filter);
        return ret;

    } else {
        return CAT(TYPE, _downsampling_convolution)(input, input_len, filter,
                                                    filter_len, output, 1,
                                                    MODE_PERIODIZATION);
    }
}

/*
 * Approximation at specified level
 * input - approximation coeffs from upper level or signal if level == 1
 */
<<<<<<< HEAD
int CAT(TYPE, _swt_a)(TYPE input[], index_t input_len, DiscreteWavelet* wavelet,
                      TYPE output[], index_t output_len, int level){
=======
int CAT(TYPE, _swt_a)(TYPE input[], pywt_index_t input_len, Wavelet* wavelet,
                      TYPE output[], pywt_index_t output_len, int level){
>>>>>>> e47c9f9d
    return CAT(TYPE, _swt_)(input, input_len, wavelet->CAT(dec_lo_, TYPE),
                            wavelet->dec_len, output, output_len, level);
}

/* Details at specified level
 * input - approximation coeffs from upper level or signal if level == 1
 */
<<<<<<< HEAD
int CAT(TYPE, _swt_d)(TYPE input[], index_t input_len, DiscreteWavelet* wavelet,
                      TYPE output[], index_t output_len, int level){
=======
int CAT(TYPE, _swt_d)(TYPE input[], pywt_index_t input_len, Wavelet* wavelet,
                      TYPE output[], pywt_index_t output_len, int level){
>>>>>>> e47c9f9d
    return CAT(TYPE, _swt_)(input, input_len, wavelet->CAT(dec_hi_, TYPE),
                            wavelet->dec_len, output, output_len, level);
}

#endif /* TYPE */
#undef restrict<|MERGE_RESOLUTION|>--- conflicted
+++ resolved
@@ -446,13 +446,8 @@
  * Approximation at specified level
  * input - approximation coeffs from upper level or signal if level == 1
  */
-<<<<<<< HEAD
-int CAT(TYPE, _swt_a)(TYPE input[], index_t input_len, DiscreteWavelet* wavelet,
-                      TYPE output[], index_t output_len, int level){
-=======
-int CAT(TYPE, _swt_a)(TYPE input[], pywt_index_t input_len, Wavelet* wavelet,
+int CAT(TYPE, _swt_a)(TYPE input[], pywt_index_t input_len, DiscreteWavelet* wavelet,
                       TYPE output[], pywt_index_t output_len, int level){
->>>>>>> e47c9f9d
     return CAT(TYPE, _swt_)(input, input_len, wavelet->CAT(dec_lo_, TYPE),
                             wavelet->dec_len, output, output_len, level);
 }
@@ -460,13 +455,8 @@
 /* Details at specified level
  * input - approximation coeffs from upper level or signal if level == 1
  */
-<<<<<<< HEAD
-int CAT(TYPE, _swt_d)(TYPE input[], index_t input_len, DiscreteWavelet* wavelet,
-                      TYPE output[], index_t output_len, int level){
-=======
-int CAT(TYPE, _swt_d)(TYPE input[], pywt_index_t input_len, Wavelet* wavelet,
+int CAT(TYPE, _swt_d)(TYPE input[], pywt_index_t input_len, DiscreteWavelet* wavelet,
                       TYPE output[], pywt_index_t output_len, int level){
->>>>>>> e47c9f9d
     return CAT(TYPE, _swt_)(input, input_len, wavelet->CAT(dec_hi_, TYPE),
                             wavelet->dec_len, output, output_len, level);
 }
